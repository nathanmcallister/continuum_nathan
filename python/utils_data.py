--- conflicted
+++ resolved
@@ -26,11 +26,7 @@
                 + f"_{self.date[0]:02n}_{self.date[1]:02n}_{self.date[2]:02n}_{self.time[0]:02n}_{self.time[1]:02n}_{self.time[2]:02n}.dat"
             )
 
-<<<<<<< HEAD
         with open(Path(filename), "w") as file:
-=======
-        with open(Path(__file__).parent.joinpath("output", filename), "w") as file:
->>>>>>> dbb5fb6b
             file.write(f"DATE: {self.date[0]}-{self.date[1]}-{self.date[2]}\n")
             file.write(f"TIME: {self.time[0]}-{self.time[1]}-{self.time[2]}\n")
             file.write(f"NUM_CABLES: {self.num_cables}\n")
